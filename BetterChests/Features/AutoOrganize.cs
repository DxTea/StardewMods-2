--- conflicted
+++ resolved
@@ -40,11 +40,7 @@
             storages.AddRange(
                 from inventoryStorage in this.ManagedObjects.InventoryStorages
                 where inventoryStorage.Value.AutoOrganize == FeatureOption.Enabled
-<<<<<<< HEAD
-                      && (inventoryStorage.Value.Context as Chest)?.SpecialChestType is null or Chest.SpecialChestTypes.JunimoChest
-=======
                       && (inventoryStorage.Value.Context as Chest)?.SpecialChestType is not null or Chest.SpecialChestTypes.JunimoChest
->>>>>>> b069b6c9
                 select new KeyValuePair<IGameObjectType, IManagedStorage>(inventoryStorage.Key, inventoryStorage.Value));
             storages.AddRange(
                 from locationStorage in this.ManagedObjects.LocationStorages
