﻿# FuryCore

Provides additional APIs for my other mods.

## Contents

* [Mod Integration](#mod-integration)
    * [Direct Integration](#direct-integration)
    * [API](#api)
    * [Data](#data)
* [Helpers](#helpers)
    * [Item Matcher](#item-matcher)
* [Events](#events)
    * [ClickableMenu Changed](#clickablemenu-changed)
    * [Configuring GameObject](#configuring-gameobject)
    * [GameObjects Removed](#gameobjects-removed)
    * [HudComponent Pressed](#hudcomponent-pressed)
    * [MenuComponent Pressed](#menucomponent-pressed)
    * [MenuComponents Loading](#menucomponents-loading)
    * [MenuItems Changed](#menuitems-changed)
    * [Rendered ClickableMenu](#rendered-clickablemenu)
    * [Rendering ClickableMenu](#rendering-clickablemenu)
    * [Resetting Config](#resetting-config)
    * [Saving Config](#saving-config)
* [Services](#services)
    * [Configure Game Object](#configure-game-object)
    * [Custom Events](#custom-events)
    * [Custom Tags](#custom-tags)
    * [Game Objects](#game-objects)
    * [Harmony Helper](#harmony-helper)
    * [HUD Components](#hud-components)
    * [Menu Components](#menu-components)
    * [Menu Items](#menu-items)
    * [Mod Services](#mod-services)
* [UI](#ui)
    * [DropDown Menu](#dropdown-menu)
    * [Gradient Bar](#gradient-bar)
    * [HSL Color Picker](#hsl-color-picker)
    * [Item Selection Menu](#item-selection-menu)
* [Configure](#configure)
    * [Add Custom Tags](#add-custom-tags)
    * [Scroll Menu Overflow](#scroll-menu-overflow)
* [Translations](#translations)

### Mod Integration

FuryCore Services can be integrated through a direct reference or through an API.

#### Direct Integration

You can directly integrate by adding a reference to your csproj file.

Sample `mod.csproj` file:

```xml
<Project Sdk="Microsoft.NET.Sdk">
  <PropertyGroup>
    <AssemblyName>EXAMPLE_MOD_NAME</AssemblyName>
    <Version>1.0.0</Version>
  </PropertyGroup>

  <ItemGroup>
    <PackageReference Include="Pathoschild.Stardew.ModBuildConfig" Version="3.3.0" />
    <Reference Include="FuryCore">
      <HintPath>$(GameModsPath)\FuryCore\FuryCore.dll</HintPath>
      <Private>false</Private>
    </Reference>
  </ItemGroup>
</Project>
```

You'll need to create your own instance of [Mod Services](#mod-services) and then you can add FuryCore Services to your
own using the [API](#api) from the GameLaunched SMAPI event.

Sample `ModEntry.cs` file:

```cs
public class ModEntry : Mod
{
  private ModServices Services { get; } = new();

  private void OnGameLaunched(object sender, GameLaunchedEventArgs e)
  {
    if (this.Helper.ModRegistry.IsLoaded("furyx639.FuryCore"))
    {
      var furyCoreApi = this.Helper.ModRegistry.GetApi<IFuryCoreApi>("furyx639.FuryCore");
      furyCoreApi.AddFuryCoreServices(this.Services);
    }
  }
}
```

#### API

Get basic access to FuryCore services using the [Fury Core API](../Common/Integrations/FuryCore/IFuryCoreApi.cs).

#### Data

Some integration is possible via data paths using
[SMAPI](https://stardewvalleywiki.com/Modding:Modder_Guide/APIs/Content#Edit_a_game_asset) or
[Content Patcher](https://github.com/Pathoschild/StardewMods/blob/develop/ContentPatcher/docs/author-guide.md).

`furyx639.FuryCore\\Toolbar`

Sample `content.json`:

```jsonc
{
  "Format": "1.24.0",
  "Changes": [
    // Load Texture Icons
    {
      "Action": "Load",
      "Target": "example.ModId/Icons",
      "FromFile": "assets/icon.png"
    },

    // Add Icon to launch Chests Anywhere
    {
      "Action": "EditData",
      "Target": "furyx639.FuryCore/Toolbar",
      "Entries": {
        "Chests Anywhere": "{{i18n: icon.chests-anywhere.name}}/example.ModId\\Icons/0/Left/keybind: B",
      },
      "When": {
        "HasMod": "Pathoschild.ChestsAnywhere"
      }
    },
  ]
}
```

### Helpers

#### Item Matcher

Stores a list of search phrases to test against an Item. It's able to make exact or partial searches and can use the
name or any of the item's context tags. Also adds some custom context tags for searching items based on if they are
furniture, an artifact, can be donated to a bundle, and/or can be donated to the museum.

[Source](Helpers/ItemMatcher.cs)

### Events

#### ClickableMenu Changed

Raised after a supported menu is constructed or whenever the Active Menu switches to/from an supported menu. On
construction, this event triggers as a postfix to the vanilla constructor so any changes made are before the menu is
displayed to the screen.

[ [Source](Events/ClickableMenuChanged.cs) | [EventArgs](Interfaces/CustomEvents/IClickableMenuChangedEventArgs.cs) ]

#### Configuring GameObject

Raised before a Mod Config Menu will be shown for the current game object.

[ [Source](Events/ConfiguringGameObject.cs) | [EventArgs](Interfaces/CustomEvents/IConfiguringGameObjectEventArgs.cs) ]

#### GameObjects Removed

Raised after inaccessible game objects are purged from the cache.

[ [Source](Events/GameObjectsRemoved.cs) | [EventArgs](Interfaces/CustomEvents/IGameObjectsRemovedEventArgs.cs) ]

#### HudComponent Pressed

Raised after a custom toolbar icon is pressed.

[ [Source](Events/HudComponentPressed.cs) | [EventArgs](Interfaces/CustomEvents/IClickableComponentPressedEventArgs.cs) ]

#### MenuComponent Pressed

Raised after a vanilla or custom component is pressed on a supported menu.

[ [Source](Events/MenuComponentPressed.cs) | [EventArgs](Interfaces/CustomEvents/IClickableComponentPressedEventArgs.cs) ]

#### MenuComponents Loading

Raised before components are added to the current menu.

[ [Source](Events/MenuComponentsLoading.cs) | [EventArgs](Interfaces/CustomEvents/IMenuComponentsLoadingEventArgs.cs) ]

#### MenuItems Changed
<<<<<<< HEAD

Raised before items are displayed on the current menu.

[ [Source](Events/MenuItemsChanged.cs) | [EventArgs](Interfaces/CustomEvents/IMenuItemsChangedEventArgs.cs) ]

#### Rendered ClickableMenu

Identical to RenderingActiveMenu except for anything drawn to the SpriteBatch will be above the background fade but
below the actual menu graphics.

[ [Source](Events/RenderedClickableMenu.cs) ]

#### Rendering ClickableMenu

Identical to RenderedActiveMenu except for anything drawn to the SpriteBatch will be above the menu but below the cursor
and any hover elements such as text or item.

[ [Source](Events/RenderingClickableMenu.cs) ]

#### Resetting Config

=======

Raised before items are displayed on the current menu.

[ [Source](Events/MenuItemsChanged.cs) | [EventArgs](Interfaces/CustomEvents/IMenuItemsChangedEventArgs.cs) ]

#### Rendered ClickableMenu

Identical to RenderingActiveMenu except for anything drawn to the SpriteBatch will be above the background fade but
below the actual menu graphics.

[ [Source](Events/RenderedClickableMenu.cs) ]

#### Rendering ClickableMenu

Identical to RenderedActiveMenu except for anything drawn to the SpriteBatch will be above the menu but below the cursor
and any hover elements such as text or item.

[ [Source](Events/RenderingClickableMenu.cs) ]

#### Resetting Config

>>>>>>> b069b6c9
Raised after the Reset button is hit on the current mod config menu.

[ [Source](Events/ResettingConfig.cs) | [EventArgs](Interfaces/CustomEvents/IResettingConfigEventArgs.cs) ]

#### Saving Config

Raised after the Save button is hit on the current mod config menu.

[ [Source](Events/SavingConfig.cs) | [EventArgs](Interfaces/CustomEvents/ISavingConfigEventArgs.cs) ]

### Services

#### Configure Game Object

Allows an anonymous mod config menu to be opened for the current game object which other mods can add config options to.

[ [Interface](Interfaces/IConfigureGameObject.cs) | [Source](Services/ConfigureGameObject.cs) ]

#### Custom Events

Provides access to custom events.

[ [Interface](Interfaces/ICustomEvents.cs) | [Source](Services/CustomEvents.cs) ]

#### Custom Tags

Allows adding dynamic custom context tags to items that can use realtime conditions.

[ [Interface](Interfaces/ICustomTags.cs) | [Source](Services/CustomTags.cs) ]

#### Game Objects

Provides access to most objects in the game including items, buildings, and locations.

[ [Interface](Interfaces/IGameObjects.cs) | [Source](Services/GameObjects.cs) ]

#### Harmony Helper

Saves a list of Harmony Patches, and allows them to be applied or reversed at any time.

[ [Interface](Interfaces/IHarmonyHelper.cs) | [Source](Services/HarmonyHelper.cs) ]

#### Hud Components

Add icons to the left or right of the player items toolbar.

[ [Interface](Interfaces/IHudComponents.cs) | [Source](Services/HudComponents.cs) ]

#### Menu Components

Add custom components to the ItemGrabMenu which can optionally automatically align to certain areas of the screen. In
this case neighboring components are automatically assigned for controller support.

[ [Interface](Interfaces/IMenuComponents.cs) | [Source](Services/MenuComponents.cs) ]

#### Menu Items

Allows displayed items to be handled separately from actual items. This enables support for such things as filtering
displayed items or scrolling an overflow of items without affecting the source inventory.

[ [Interface](Interfaces/IMenuItems.cs) | [Source](Services/MenuItems.cs) ]

#### Mod Services

All of FuryCores APIs are access through this service.

[ [Interface](Interfaces/IModService.cs) | [Source](Services/ModServices.cs) ]

### UI

#### DropDown Menu

A simple menu that will display a list of string values, and calls an action on the selected value.

[Source](UI/DropDownMenu.cs)

#### Gradient Bar

A vertical or horizontal bar that can represent a color gradient using a function which returns a color from a float
between 0 and 1, with intervals that depend on the resolution.

[Source](UI/GradientBar.cs)

#### HSL Color Picker

A child class of DiscreteColorPicker that includes a Hue, Saturation, and Lightness bar for more precise color
selections.

[Source](UI/HslColorPicker.cs)

#### Item Selection Menu

A menu that displays all items in the game, with search functionality by name, and will add/remove item context tags in
an ItemMatcher.

[Source](UI/ItemSelectionMenu.cs)

## Configure

### Configure Key

Keybind that brings up a config menu for the item that you're carrying.

### Add Custom Tags

Choose whether to allow adding custom tags to items.

* `category_artifact` added to all items that are Artifacts.
* `category_furniture` added to all items that are Furniture.
* `donate_bundle` added to all items that can be donated to a Community Center bundle.
* `donate_museum` added to all items that can be donated to the Museum.

### Scroll Menu Overflow

Choose whether to handle scrolling items that overflow an ItemGrabMenu.

Enabling this option will capture the MouseWheelScrolled event and add up/down arrow buttons to scroll items.

### Toolbar Icons

Allow other mods to add clickable icons above/below the toolbar.

## Translations

| Language                   | Status            | Credits  |
|:---------------------------|:------------------|:---------|
| Chinese                    | ❌️ Not Translated |          |
| French                     | ❌️ Not Translated |          |
| German                     | ❌️ Not Translated |          |
| Hungarian                  | ❌️ Not Translated |          |
| Italian                    | ❌️ Not Translated |          |
| Japanese                   | ❌️ Not Translated |          |
| [Korean](i18n/ko.json)     | ✔️ Complete       | wally232 |
| [Portuguese](i18n/pt.json) | ✔️ Complete       | Aulberon |
| Russian                    | ❌️ Not Translated |          |
| Spanish                    | ❌️ Not Translated |          |
| Turkish                    | ❌️ Not Translated |          |<|MERGE_RESOLUTION|>--- conflicted
+++ resolved
@@ -181,7 +181,6 @@
 [ [Source](Events/MenuComponentsLoading.cs) | [EventArgs](Interfaces/CustomEvents/IMenuComponentsLoadingEventArgs.cs) ]
 
 #### MenuItems Changed
-<<<<<<< HEAD
 
 Raised before items are displayed on the current menu.
 
@@ -203,29 +202,6 @@
 
 #### Resetting Config
 
-=======
-
-Raised before items are displayed on the current menu.
-
-[ [Source](Events/MenuItemsChanged.cs) | [EventArgs](Interfaces/CustomEvents/IMenuItemsChangedEventArgs.cs) ]
-
-#### Rendered ClickableMenu
-
-Identical to RenderingActiveMenu except for anything drawn to the SpriteBatch will be above the background fade but
-below the actual menu graphics.
-
-[ [Source](Events/RenderedClickableMenu.cs) ]
-
-#### Rendering ClickableMenu
-
-Identical to RenderedActiveMenu except for anything drawn to the SpriteBatch will be above the menu but below the cursor
-and any hover elements such as text or item.
-
-[ [Source](Events/RenderingClickableMenu.cs) ]
-
-#### Resetting Config
-
->>>>>>> b069b6c9
 Raised after the Reset button is hit on the current mod config menu.
 
 [ [Source](Events/ResettingConfig.cs) | [EventArgs](Interfaces/CustomEvents/IResettingConfigEventArgs.cs) ]
