--- conflicted
+++ resolved
@@ -1,10 +1,6 @@
 # Easy Access Change Log
 
-<<<<<<< HEAD
-## 1.1.0 (Unreleased)
-=======
 ## 1.1.0 (February 22, 2022)
->>>>>>> b069b6c9
 
 Updated to FuryCore 1.5.0
 
